--- conflicted
+++ resolved
@@ -142,8 +142,6 @@
 	 */
 	US_QUOTE,
 
-<<<<<<< HEAD
-=======
 	NUMPAD_0, // VK_NUMPAD0, 0x60, Numeric keypad 0 key
 	NUMPAD_1, // VK_NUMPAD1, 0x61, Numeric keypad 1 key
 	NUMPAD_2, // VK_NUMPAD2, 0x62, Numeric keypad 2 key
@@ -162,7 +160,6 @@
 	NUMPAD_DECIMAL,		// VK_DECIMAL, 0x6E, Decimal key
 	NUMPAD_DIVIDE,		// VK_DIVIDE, 0x6F,
 
->>>>>>> 18c4a65c
 	/**
 	 * Placed last to cover the length of the enum.
 	 */
